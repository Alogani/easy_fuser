--- conflicted
+++ resolved
@@ -1,10 +1,5 @@
-<<<<<<< HEAD
-use std::any::Any;
-use crate::unix_fs::get_errno;
-=======
 use crate::unix_fs::get_errno;
 use std::any::Any;
->>>>>>> 100c08be
 
 use std::fmt::{Debug, Display};
 
@@ -200,8 +195,6 @@
     Unknown(i32),
 }
 
-<<<<<<< HEAD
-=======
 impl ErrorKind {
     /// Equivalent to `PosixError::new(kind, msg)`.
     pub fn to_error<T>(self, msg: T) -> PosixError
@@ -212,7 +205,6 @@
     }
 }
 
->>>>>>> 100c08be
 impl From<i32> for ErrorKind {
     fn from(code: i32) -> Self {
         match code {
