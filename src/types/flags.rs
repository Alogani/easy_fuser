use bitflags::bitflags;

bitflags! {
    #[derive(Debug, Copy, Clone)]
<<<<<<< HEAD
    pub struct OpenFlags: i32 {
        const READ_ONLY = libc::O_RDONLY;
        const WRITE_ONLY = libc::O_WRONLY;
        const READ_WRITE = libc::O_RDWR;
        const CREATE = libc::O_CREAT;
        const CREATE_EXCLUSIVE = libc::O_EXCL;
        const NO_TERMINAL_CONTROL = libc::O_NOCTTY;
        const TRUNCATE = libc::O_TRUNC;
        const APPEND_MODE = libc::O_APPEND;
        const NON_BLOCKING_MODE = libc::O_NONBLOCK;
        const SYNC_DATA_ONLY = libc::O_DSYNC;
        const SYNC_DATA_AND_METADATA = libc::O_SYNC;
        #[cfg(target_os = "linux")]
        const SYNC_READS_AND_WRITES = libc::O_RSYNC;
        const MUST_BE_DIRECTORY = libc::O_DIRECTORY;
        const DO_NOT_FOLLOW_SYMLINKS = libc::O_NOFOLLOW;
        const CLOSE_ON_EXEC = libc::O_CLOEXEC;
        #[cfg(target_os = "linux")]
        const TEMPORARY_FILE = libc::O_TMPFILE;
=======
    pub struct AccessMask: i32 {
        const EXISTS = libc::F_OK;
        const CAN_READ = libc::R_OK;
        const CAN_WRITE = libc::W_OK;
        const CAN_EXEC = libc::X_OK;
>>>>>>> 100c08be
        const _ = !0;
    }
}

bitflags! {
    #[derive(Debug, Copy, Clone)]
<<<<<<< HEAD
    pub struct RenameFlags: u32 {
        #[cfg(target_os = "linux")]
        const EXCHANGE = libc::RENAME_EXCHANGE;
        #[cfg(target_os = "linux")]
        const NOREPLACE = libc::RENAME_NOREPLACE;
=======
    pub struct FallocateFlags: i32 {
        const KEEP_SIZE = libc::FALLOC_FL_KEEP_SIZE; // Retain file size; don't extend even if offset + len is greater
        const PUNCH_HOLE = libc::FALLOC_FL_PUNCH_HOLE; // Deallocate space (must be ORed with KEEP_SIZE)
        const COLLAPSE_RANGE = libc::FALLOC_FL_COLLAPSE_RANGE; // Remove a range from the file without leaving a hole
        const ZERO_RANGE = libc::FALLOC_FL_ZERO_RANGE; // Zero and ensure allocation of a range
        const INSERT_RANGE = libc::FALLOC_FL_INSERT_RANGE; // Insert a hole at the specified range, shifting existing data
        const UNSHARE_RANGE = libc::FALLOC_FL_UNSHARE_RANGE; // Make shared file data extents private to the file
>>>>>>> 100c08be
        const _ = !0;
    }
}

bitflags! {
    #[derive(Debug, Copy, Clone)]
    pub struct FUSEAttrFlags: u32 {
        const SUBMOUNT = 1 << 0;
        const DAX = 1 << 1;
        const _ = !0;
    }
}

bitflags! {
    #[derive(Debug, Copy, Clone)]
<<<<<<< HEAD
    pub struct LockType: i32 {
        // c_short in BSD, c_int in linux
        const UNLOCKED = libc::F_UNLCK as i32;
        const READ_LOCK = libc::F_RDLCK as i32;
        const WRITE_LOCK = libc::F_WRLCK as i32;
=======
    pub struct FUSEGetAttrFlags: i32 {
        const GETATTR_FH = 1 << 0;
>>>>>>> 100c08be
        const _ = !0;
    }
}

bitflags! {
    #[derive(Debug, Copy, Clone)]
    pub struct FUSEOpenFlags: i32 {
        const KILL_SUIDGID = 1 << 0;
        const _ = !0;
    }
}


bitflags! {
    #[derive(Debug, Copy, Clone)]
    pub struct FUSEOpenResponseFlags: u32 {
        const DIRECT_IO = 1 << 0;
        const KEEP_CACHE = 1 << 1;
        const NONSEEKABLE = 1 << 2;
        const CACHE_DIR = 1 << 3;
        const STREAM = 1 << 4;
        const NOFLUSH = 1 << 5;
        const PARALLEL_DIRECT_WRITES = 1 << 6;
        const PASSTHROUGH = 1 << 7;
        const _ = !0;
    }
}


bitflags! {
    #[derive(Debug, Copy, Clone)]
    pub struct FUSEIoctlFlags: u32 {
        const COMPAT = 1 << 0;
        const UNRESTRICTED = 1 << 1;
        const RETRY = 1 << 2;
        const IOCTL_32BIT = 1 << 3;
        const DIR = 1 << 4;
        const COMPAT_X32 = 1 << 5;
        const _ = !0;
    }
}

bitflags! {
    #[derive(Debug, Copy, Clone)]
    pub struct FUSEReadFlags: i32 {
        const LOCKOWNER = 1 << 0;
        const _ = !0;
    }
}

bitflags! {
    #[derive(Debug, Copy, Clone)]
    pub struct FUSEReleaseFlags: i32 {
        const FLUSH = 1 << 0;
        const FLOCK_UNLOCK = 1 << 1;
        const _ = !0;
    }
}

bitflags! {
    #[derive(Debug, Copy, Clone)]
    pub struct FUSEFsyncFlags: u32 {
        const FDATASYNC = 1 << 0;
        const _ = !0;
    }
}

bitflags! {
    #[derive(Debug, Copy, Clone)]
    pub struct FUSESetXAttrFlags: i32 {
        const ACL_KILL_SGID = 1 << 0;
        const _ = !0;
    }
}

bitflags! {
    #[derive(Debug, Copy, Clone)]
    pub struct FUSEWriteFlags: u32 {
        const CACHE = 1 << 0;
        const LOCKOWNER = 1 << 1;
        const KILL_SUIDGID = 1 << 2;
        const _ = !0;
    }
}

bitflags! {
    #[derive(Debug, Copy, Clone)]
    pub struct IOCtlFlags: u32 {
        // Placeholder for future flags
        const _ = !0;
    }
}

bitflags! {
    #[derive(Debug, Copy, Clone)]
    pub struct LockType: i32 {
        // c_short in BSD, c_int in linux
        const UNLOCKED = libc::F_UNLCK as i32;
        const READ_LOCK = libc::F_RDLCK as i32;
        const WRITE_LOCK = libc::F_WRLCK as i32;
        const _ = !0;
    }
}

bitflags! {
    #[derive(Debug, Copy, Clone)]
    pub struct OpenFlags: i32 {
        const READ_ONLY = libc::O_RDONLY;
        const WRITE_ONLY = libc::O_WRONLY;
        const READ_WRITE = libc::O_RDWR;
        const CREATE = libc::O_CREAT;
        const CREATE_EXCLUSIVE = libc::O_EXCL;
        const NO_TERMINAL_CONTROL = libc::O_NOCTTY;
        const TRUNCATE = libc::O_TRUNC;
        const APPEND_MODE = libc::O_APPEND;
        const NON_BLOCKING_MODE = libc::O_NONBLOCK;
        const SYNC_DATA_ONLY = libc::O_DSYNC;
        const SYNC_DATA_AND_METADATA = libc::O_SYNC;
        #[cfg(target_os = "linux")]
        const SYNC_READS_AND_WRITES = libc::O_RSYNC;
        const MUST_BE_DIRECTORY = libc::O_DIRECTORY;
        const DO_NOT_FOLLOW_SYMLINKS = libc::O_NOFOLLOW;
        const CLOSE_ON_EXEC = libc::O_CLOEXEC;
        #[cfg(target_os = "linux")]
        const TEMPORARY_FILE = libc::O_TMPFILE;
        const _ = !0;
    }
}

bitflags! {
    #[derive(Debug, Copy, Clone)]
    pub struct RenameFlags: u32 {
        #[cfg(target_os = "linux")]
        const EXCHANGE = libc::RENAME_EXCHANGE;
        #[cfg(target_os = "linux")]
        const NOREPLACE = libc::RENAME_NOREPLACE;
        const _ = !0;
    }
}<|MERGE_RESOLUTION|>--- conflicted
+++ resolved
@@ -2,46 +2,17 @@
 
 bitflags! {
     #[derive(Debug, Copy, Clone)]
-<<<<<<< HEAD
-    pub struct OpenFlags: i32 {
-        const READ_ONLY = libc::O_RDONLY;
-        const WRITE_ONLY = libc::O_WRONLY;
-        const READ_WRITE = libc::O_RDWR;
-        const CREATE = libc::O_CREAT;
-        const CREATE_EXCLUSIVE = libc::O_EXCL;
-        const NO_TERMINAL_CONTROL = libc::O_NOCTTY;
-        const TRUNCATE = libc::O_TRUNC;
-        const APPEND_MODE = libc::O_APPEND;
-        const NON_BLOCKING_MODE = libc::O_NONBLOCK;
-        const SYNC_DATA_ONLY = libc::O_DSYNC;
-        const SYNC_DATA_AND_METADATA = libc::O_SYNC;
-        #[cfg(target_os = "linux")]
-        const SYNC_READS_AND_WRITES = libc::O_RSYNC;
-        const MUST_BE_DIRECTORY = libc::O_DIRECTORY;
-        const DO_NOT_FOLLOW_SYMLINKS = libc::O_NOFOLLOW;
-        const CLOSE_ON_EXEC = libc::O_CLOEXEC;
-        #[cfg(target_os = "linux")]
-        const TEMPORARY_FILE = libc::O_TMPFILE;
-=======
     pub struct AccessMask: i32 {
         const EXISTS = libc::F_OK;
         const CAN_READ = libc::R_OK;
         const CAN_WRITE = libc::W_OK;
         const CAN_EXEC = libc::X_OK;
->>>>>>> 100c08be
         const _ = !0;
     }
 }
 
 bitflags! {
     #[derive(Debug, Copy, Clone)]
-<<<<<<< HEAD
-    pub struct RenameFlags: u32 {
-        #[cfg(target_os = "linux")]
-        const EXCHANGE = libc::RENAME_EXCHANGE;
-        #[cfg(target_os = "linux")]
-        const NOREPLACE = libc::RENAME_NOREPLACE;
-=======
     pub struct FallocateFlags: i32 {
         const KEEP_SIZE = libc::FALLOC_FL_KEEP_SIZE; // Retain file size; don't extend even if offset + len is greater
         const PUNCH_HOLE = libc::FALLOC_FL_PUNCH_HOLE; // Deallocate space (must be ORed with KEEP_SIZE)
@@ -49,7 +20,6 @@
         const ZERO_RANGE = libc::FALLOC_FL_ZERO_RANGE; // Zero and ensure allocation of a range
         const INSERT_RANGE = libc::FALLOC_FL_INSERT_RANGE; // Insert a hole at the specified range, shifting existing data
         const UNSHARE_RANGE = libc::FALLOC_FL_UNSHARE_RANGE; // Make shared file data extents private to the file
->>>>>>> 100c08be
         const _ = !0;
     }
 }
@@ -65,16 +35,8 @@
 
 bitflags! {
     #[derive(Debug, Copy, Clone)]
-<<<<<<< HEAD
-    pub struct LockType: i32 {
-        // c_short in BSD, c_int in linux
-        const UNLOCKED = libc::F_UNLCK as i32;
-        const READ_LOCK = libc::F_RDLCK as i32;
-        const WRITE_LOCK = libc::F_WRLCK as i32;
-=======
     pub struct FUSEGetAttrFlags: i32 {
         const GETATTR_FH = 1 << 0;
->>>>>>> 100c08be
         const _ = !0;
     }
 }
