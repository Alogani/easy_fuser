--- conflicted
+++ resolved
@@ -5,12 +5,6 @@
 pub mod flags;
 mod inode;
 
-<<<<<<< HEAD
-pub use self::{
-    arguments::*, errors::*, file_descriptor::*, file_id_type::FileIdType, flags::*, inode::*,
-};
-=======
 pub use self::{arguments::*, errors::*, file_descriptor::*, file_id_type::*, flags::*, inode::*};
->>>>>>> 100c08be
 
 pub use fuser::{FileType as FileKind, KernelConfig, TimeOrNow};