/*!
# MirrorFs

A FUSE (Filesystem in Userspace) handler that mirrors the content of another folder in either read-only or read-write mode.

## Overview

The `MirrorFs` struct implements the `FuseHandler` trait, providing a way to create a mirror of an existing filesystem. It comes in two variants:

1. `MirrorFsReadOnly`: A read-only version that only allows read operations on the mirrored content.
2. `MirrorFs`: A read-write version that allows both read and write operations on the mirrored content.

## Implementation Details

- Both variants use a `PathBuf` to represent the repository path they're mirroring.
- They wrap another `FuseHandler<PathBuf>` implementation, allowing for composition of filesystem behaviors.
- Most FUSE operations are implemented by translating paths and delegating to the `unix_fs` module.
- The implementation uses macros to define common methods for both read-only and read-write variants.

## Usage

To use these handlers:

1. Create a new `MirrorFsReadOnly` or `MirrorFs` instance by providing a repository path and an inner `FuseHandler<PathBuf>` implementation:

   ```text
   let read_only_fs = MirrorFsReadOnly::new(repo_path, inner_handler);
   // or
   let read_write_fs = MirrorFs::new(repo_path, inner_handler);
   ```

2. Use the resulting MirrorFsReadOnly or MirrorFs as your FUSE handler.

3. Alternatively, you can use MirrorFs or MirrorFsReadOnly as delegators in your own FUSE implementation (see FuseHandler documentation for more details).

## Unimplemented Functions
The following FUSE operations are not implemented in either variant:

- link
- setlk
- getlk
- bmap
- ioctl


## Important Note
This implementation does not include safeguards against recursive mounting scenarios. Users should be cautious when choosing mount points to avoid potential system hangs.

For example, if the MirrorFs is set up like this:
```text
let fs = MirrorFs::new("/my_repo");
mount(fs, "/my_repo/mountpoint")
```

Operations like ls /my_repo/mountpoint could cause the system to hang indefinitely. This occurs because the filesystem would repeatedly try to access its own mountpoint, creating an endless loop.

Specifically, operations such as lstat (used in lookup, getattr, and ls commands) can trigger this recursive behavior when a child directory in the mirrored filesystem is also a parent in the actual filesystem hierarchy.

To avoid this issue, ensure that the mountpoint is not located within the mirrored repository.

## Read-Only vs Read-Write
- MirrorFsReadOnly: This variant only implements methods for reading and accessing file metadata. It does not allow any modifications to the mirrored filesystem.
- MirrorFs: This variant implements all methods from MirrorFsReadOnly plus additional methods for modifying the filesystem, such as creating, deleting, and modifying files and directories.


## Note
For more specific implementations or to extend functionality, you can modify these handlers or use them as a reference for implementing your own FuseHandler.

If you intend to enforce read-only at the fuse level,
prefer the usage of option `MountOption::RO` instead of `MirrorFsReadOnly`.
*/

use std::ffi::{OsStr, OsString};
use std::path::{Path, PathBuf};

use fd_handler_helper::*;

use crate::prelude::*;
use crate::templates::*;
use crate::unix_fs;

macro_rules! mirror_fs_readonly_methods {
    () => {
<<<<<<< HEAD
        fn lookup(
            &self,
            _req: &RequestInfo,
            parent_id: PathBuf,
            name: &OsStr,
        ) -> FuseResult<FileAttribute> {
            let file_path = self.source_path.join(parent_id).join(name);
            unix_fs::lookup(&file_path)
=======
        fn access(&self, _req: &RequestInfo, file_id: PathBuf, mask: AccessMask) -> FuseResult<()> {
            let file_path = self.source_path.join(file_id);
            unix_fs::access(&file_path, mask)
>>>>>>> b68d02c5
        }

        fn getattr(
            &self,
            _req: &RequestInfo,
            file_id: PathBuf,
            _file_handle: Option<FileHandle>,
        ) -> FuseResult<FileAttribute> {
            let file_path = self.source_path.join(file_id);
            let fd = unix_fs::open(file_path.as_ref(), OpenFlags::empty())?;
            let result = unix_fs::getattr(&fd);
            result
        }

        fn getxattr(
            &self,
            _req: &RequestInfo,
            file_id: PathBuf,
            name: &OsStr,
            size: u32,
        ) -> FuseResult<Vec<u8>> {
            let file_path = self.source_path.join(file_id);
<<<<<<< HEAD
            unix_fs::readlink(&file_path)
=======
            unix_fs::getxattr(&file_path, name, size)
        }

        fn listxattr(
            &self,
            _req: &RequestInfo,
            file_id: PathBuf,
            size: u32,
        ) -> FuseResult<Vec<u8>> {
            let file_path = self.source_path.join(file_id);
            unix_fs::listxattr(&file_path, size)
        }

        fn lookup(
            &self,
            _req: &RequestInfo,
            parent_id: PathBuf,
            name: &OsStr,
        ) -> FuseResult<FileAttribute> {
            let file_path = self.source_path.join(parent_id).join(name);
            unix_fs::lookup(&file_path)
>>>>>>> b68d02c5
        }

        fn open(
            &self,
            _req: &RequestInfo,
            file_id: PathBuf,
            flags: OpenFlags,
        ) -> FuseResult<(FileHandle, FUSEOpenResponseFlags)> {
            let file_path = self.source_path.join(file_id);
            let mut fd = unix_fs::open(file_path.as_ref(), flags)?;
            Ok((fd.take_to_file_handle()?, FUSEOpenResponseFlags::empty()))
        }

        fn readdir(
            &self,
            _req: &RequestInfo,
            file_id: PathBuf,
            _file_handle: FileHandle,
        ) -> FuseResult<Vec<(OsString, FileKind)>> {
            let folder_path = self.source_path.join(file_id);
            let children = unix_fs::readdir(folder_path.as_ref())?;
            let mut result = Vec::new();
            result.push((OsString::from("."), FileKind::Directory));
            result.push((OsString::from(".."), FileKind::Directory));
            for (child_name, child_kind) in children {
                result.push((child_name, child_kind));
            }
            Ok(result)
        }

<<<<<<< HEAD
        fn statfs(&self, _req: &RequestInfo, file_id: PathBuf) -> FuseResult<StatFs> {
            let file_path = self.source_path.join(file_id);
            unix_fs::statfs(&file_path)
        }

        fn getxattr(
            &self,
            _req: &RequestInfo,
            file_id: PathBuf,
            name: &OsStr,
            size: u32,
        ) -> FuseResult<Vec<u8>> {
            let file_path = self.source_path.join(file_id);
            unix_fs::getxattr(&file_path, name, size)
        }

        fn listxattr(
            &self,
            _req: &RequestInfo,
            file_id: PathBuf,
            size: u32,
        ) -> FuseResult<Vec<u8>> {
            let file_path = self.source_path.join(file_id);
            unix_fs::listxattr(&file_path, size)
=======
        fn readlink(&self, _req: &RequestInfo, file_id: PathBuf) -> FuseResult<Vec<u8>> {
            let file_path = self.source_path.join(file_id);
            unix_fs::readlink(&file_path)
>>>>>>> b68d02c5
        }

        fn statfs(&self, _req: &RequestInfo, file_id: PathBuf) -> FuseResult<StatFs> {
            let file_path = self.source_path.join(file_id);
<<<<<<< HEAD
            unix_fs::access(&file_path, mask)
=======
            unix_fs::statfs(&file_path)
>>>>>>> b68d02c5
        }
    };
}

macro_rules! mirror_fs_readwrite_methods {
    () => {
        fn create(
            &self,
            _req: &RequestInfo,
<<<<<<< HEAD
            file_id: PathBuf,
            attrs: SetAttrRequest,
        ) -> FuseResult<FileAttribute> {
            let file_path = self.source_path.join(file_id);
            unix_fs::setattr(&file_path, attrs)
=======
            parent_id: PathBuf,
            name: &OsStr,
            mode: u32,
            umask: u32,
            flags: OpenFlags,
        ) -> FuseResult<(FileHandle, FileAttribute, FUSEOpenResponseFlags)> {
            let file_path = self.source_path.join(parent_id).join(name);
            let (mut fd, file_attr) = unix_fs::create(&file_path, mode, umask, flags)?;
            Ok((
                fd.take_to_file_handle()?,
                file_attr,
                FUSEOpenResponseFlags::empty(),
            ))
>>>>>>> b68d02c5
        }

        fn mkdir(
            &self,
            _req: &RequestInfo,
            parent_id: PathBuf,
            name: &OsStr,
            mode: u32,
            umask: u32,
        ) -> FuseResult<FileAttribute> {
            let file_path = self.source_path.join(parent_id).join(name);
<<<<<<< HEAD
            unix_fs::mknod(&file_path, mode, umask, rdev)
=======
            unix_fs::mkdir(&file_path, mode, umask)
>>>>>>> b68d02c5
        }

        fn mknod(
            &self,
            _req: &RequestInfo,
            parent_id: PathBuf,
            name: &OsStr,
            mode: u32,
            umask: u32,
            rdev: DeviceType,
        ) -> FuseResult<FileAttribute> {
            let file_path = self.source_path.join(parent_id).join(name);
<<<<<<< HEAD
            unix_fs::mkdir(&file_path, mode, umask)
        }

        fn unlink(&self, _req: &RequestInfo, parent_id: PathBuf, name: &OsStr) -> FuseResult<()> {
            let file_path = self.source_path.join(parent_id).join(name);
            unix_fs::unlink(&file_path)
        }

        fn rmdir(&self, _req: &RequestInfo, parent_id: PathBuf, name: &OsStr) -> FuseResult<()> {
            let file_path = self.source_path.join(parent_id).join(name);
            unix_fs::rmdir(&file_path)
        }

        fn symlink(
            &self,
            _req: &RequestInfo,
            parent_id: PathBuf,
            link_name: &OsStr,
            target: &std::path::Path,
        ) -> FuseResult<FileAttribute> {
            let file_path = self.source_path.join(parent_id).join(link_name);
            unix_fs::symlink(&file_path, target)
=======
            unix_fs::mknod(&file_path, mode, umask, rdev)
        }

        fn removexattr(
            &self,
            _req: &RequestInfo,
            file_id: PathBuf,
            name: &OsStr,
        ) -> FuseResult<()> {
            let file_path = self.source_path.join(file_id);
            unix_fs::removexattr(&file_path, name)
>>>>>>> b68d02c5
        }

        fn rename(
            &self,
            _req: &RequestInfo,
            parent_id: PathBuf,
            name: &OsStr,
            newparent: PathBuf,
            newname: &OsStr,
            flags: RenameFlags,
        ) -> FuseResult<()> {
            let oldpath = self.source_path.join(parent_id).join(name);
            let newpath = self.source_path.join(newparent).join(newname);
            unix_fs::rename(&oldpath, &newpath, flags)
<<<<<<< HEAD
=======
        }

        fn rmdir(&self, _req: &RequestInfo, parent_id: PathBuf, name: &OsStr) -> FuseResult<()> {
            let file_path = self.source_path.join(parent_id).join(name);
            unix_fs::rmdir(&file_path)
        }

        fn setattr(
            &self,
            _req: &RequestInfo,
            file_id: PathBuf,
            attrs: SetAttrRequest,
        ) -> FuseResult<FileAttribute> {
            let file_path = self.source_path.join(file_id);
            unix_fs::setattr(&file_path, attrs)
>>>>>>> b68d02c5
        }

        fn setxattr(
            &self,
            _req: &RequestInfo,
            file_id: PathBuf,
            name: &OsStr,
            value: Vec<u8>,
            flags: FUSESetXAttrFlags,
            position: u32,
        ) -> FuseResult<()> {
            let file_path = self.source_path.join(file_id);
            unix_fs::setxattr(&file_path, name, &value, flags, position)
<<<<<<< HEAD
        }

        fn removexattr(
            &self,
            _req: &RequestInfo,
            file_id: PathBuf,
            name: &OsStr,
        ) -> FuseResult<()> {
            let file_path = self.source_path.join(file_id);
            unix_fs::removexattr(&file_path, name)
=======
>>>>>>> b68d02c5
        }

        fn symlink(
            &self,
            _req: &RequestInfo,
            parent_id: PathBuf,
            link_name: &OsStr,
            target: &std::path::Path,
        ) -> FuseResult<FileAttribute> {
            let file_path = self.source_path.join(parent_id).join(link_name);
            unix_fs::symlink(&file_path, target)
        }

        fn unlink(&self, _req: &RequestInfo, parent_id: PathBuf, name: &OsStr) -> FuseResult<()> {
            let file_path = self.source_path.join(parent_id).join(name);
<<<<<<< HEAD
            let (mut fd, file_attr) = unix_fs::create(&file_path, mode, umask, flags)?;
            Ok((
                fd.take_to_file_handle()?,
                file_attr,
                FUSEOpenResponseFlags::empty(),
            ))
=======
            unix_fs::unlink(&file_path)
>>>>>>> b68d02c5
        }
    };
}

pub trait MirrorFsTrait: FuseHandler<PathBuf> {
    fn new<U: FuseHandler<PathBuf>>(source_path: PathBuf, inner: U) -> Self;

    fn source_dir(&self) -> &Path;
}

/// Specific documentation is located in parent module documentation.
pub struct MirrorFs {
    source_path: PathBuf,
    inner: Box<FdHandlerHelper<PathBuf>>,
}

impl MirrorFsTrait for MirrorFs {
    fn new<U: FuseHandler<PathBuf>>(source_path: PathBuf, inner: U) -> Self {
        Self {
            source_path,
            inner: Box::new(FdHandlerHelper::new(inner)),
        }
    }

    fn source_dir(&self) -> &Path {
        self.source_path.as_path()
    }
}

impl FuseHandler<PathBuf> for MirrorFs {
    fn get_inner(&self) -> &dyn FuseHandler<PathBuf> {
        self.inner.as_ref()
    }

    mirror_fs_readonly_methods!();
    mirror_fs_readwrite_methods!();
}

/// Specific documentation is located in parent module documentation.
pub struct MirrorFsReadOnly {
    source_path: PathBuf,
    inner: Box<FdHandlerHelperReadOnly<PathBuf>>,
}

impl MirrorFsTrait for MirrorFsReadOnly {
    fn new<THandler: FuseHandler<PathBuf>>(source_path: PathBuf, inner: THandler) -> Self {
        Self {
            source_path,
            inner: Box::new(FdHandlerHelperReadOnly::new(inner)),
        }
    }

    fn source_dir(&self) -> &Path {
        self.source_path.as_path()
    }
}

impl FuseHandler<PathBuf> for MirrorFsReadOnly {
    fn get_inner(&self) -> &dyn FuseHandler<PathBuf> {
        self.inner.as_ref()
    }

    mirror_fs_readonly_methods!();
}<|MERGE_RESOLUTION|>--- conflicted
+++ resolved
@@ -81,20 +81,9 @@
 
 macro_rules! mirror_fs_readonly_methods {
     () => {
-<<<<<<< HEAD
-        fn lookup(
-            &self,
-            _req: &RequestInfo,
-            parent_id: PathBuf,
-            name: &OsStr,
-        ) -> FuseResult<FileAttribute> {
-            let file_path = self.source_path.join(parent_id).join(name);
-            unix_fs::lookup(&file_path)
-=======
         fn access(&self, _req: &RequestInfo, file_id: PathBuf, mask: AccessMask) -> FuseResult<()> {
             let file_path = self.source_path.join(file_id);
             unix_fs::access(&file_path, mask)
->>>>>>> b68d02c5
         }
 
         fn getattr(
@@ -117,9 +106,6 @@
             size: u32,
         ) -> FuseResult<Vec<u8>> {
             let file_path = self.source_path.join(file_id);
-<<<<<<< HEAD
-            unix_fs::readlink(&file_path)
-=======
             unix_fs::getxattr(&file_path, name, size)
         }
 
@@ -141,7 +127,6 @@
         ) -> FuseResult<FileAttribute> {
             let file_path = self.source_path.join(parent_id).join(name);
             unix_fs::lookup(&file_path)
->>>>>>> b68d02c5
         }
 
         fn open(
@@ -172,45 +157,14 @@
             Ok(result)
         }
 
-<<<<<<< HEAD
+        fn readlink(&self, _req: &RequestInfo, file_id: PathBuf) -> FuseResult<Vec<u8>> {
+            let file_path = self.source_path.join(file_id);
+            unix_fs::readlink(&file_path)
+        }
+
         fn statfs(&self, _req: &RequestInfo, file_id: PathBuf) -> FuseResult<StatFs> {
             let file_path = self.source_path.join(file_id);
             unix_fs::statfs(&file_path)
-        }
-
-        fn getxattr(
-            &self,
-            _req: &RequestInfo,
-            file_id: PathBuf,
-            name: &OsStr,
-            size: u32,
-        ) -> FuseResult<Vec<u8>> {
-            let file_path = self.source_path.join(file_id);
-            unix_fs::getxattr(&file_path, name, size)
-        }
-
-        fn listxattr(
-            &self,
-            _req: &RequestInfo,
-            file_id: PathBuf,
-            size: u32,
-        ) -> FuseResult<Vec<u8>> {
-            let file_path = self.source_path.join(file_id);
-            unix_fs::listxattr(&file_path, size)
-=======
-        fn readlink(&self, _req: &RequestInfo, file_id: PathBuf) -> FuseResult<Vec<u8>> {
-            let file_path = self.source_path.join(file_id);
-            unix_fs::readlink(&file_path)
->>>>>>> b68d02c5
-        }
-
-        fn statfs(&self, _req: &RequestInfo, file_id: PathBuf) -> FuseResult<StatFs> {
-            let file_path = self.source_path.join(file_id);
-<<<<<<< HEAD
-            unix_fs::access(&file_path, mask)
-=======
-            unix_fs::statfs(&file_path)
->>>>>>> b68d02c5
         }
     };
 }
@@ -220,13 +174,6 @@
         fn create(
             &self,
             _req: &RequestInfo,
-<<<<<<< HEAD
-            file_id: PathBuf,
-            attrs: SetAttrRequest,
-        ) -> FuseResult<FileAttribute> {
-            let file_path = self.source_path.join(file_id);
-            unix_fs::setattr(&file_path, attrs)
-=======
             parent_id: PathBuf,
             name: &OsStr,
             mode: u32,
@@ -240,7 +187,6 @@
                 file_attr,
                 FUSEOpenResponseFlags::empty(),
             ))
->>>>>>> b68d02c5
         }
 
         fn mkdir(
@@ -252,11 +198,7 @@
             umask: u32,
         ) -> FuseResult<FileAttribute> {
             let file_path = self.source_path.join(parent_id).join(name);
-<<<<<<< HEAD
-            unix_fs::mknod(&file_path, mode, umask, rdev)
-=======
             unix_fs::mkdir(&file_path, mode, umask)
->>>>>>> b68d02c5
         }
 
         fn mknod(
@@ -269,30 +211,6 @@
             rdev: DeviceType,
         ) -> FuseResult<FileAttribute> {
             let file_path = self.source_path.join(parent_id).join(name);
-<<<<<<< HEAD
-            unix_fs::mkdir(&file_path, mode, umask)
-        }
-
-        fn unlink(&self, _req: &RequestInfo, parent_id: PathBuf, name: &OsStr) -> FuseResult<()> {
-            let file_path = self.source_path.join(parent_id).join(name);
-            unix_fs::unlink(&file_path)
-        }
-
-        fn rmdir(&self, _req: &RequestInfo, parent_id: PathBuf, name: &OsStr) -> FuseResult<()> {
-            let file_path = self.source_path.join(parent_id).join(name);
-            unix_fs::rmdir(&file_path)
-        }
-
-        fn symlink(
-            &self,
-            _req: &RequestInfo,
-            parent_id: PathBuf,
-            link_name: &OsStr,
-            target: &std::path::Path,
-        ) -> FuseResult<FileAttribute> {
-            let file_path = self.source_path.join(parent_id).join(link_name);
-            unix_fs::symlink(&file_path, target)
-=======
             unix_fs::mknod(&file_path, mode, umask, rdev)
         }
 
@@ -304,7 +222,6 @@
         ) -> FuseResult<()> {
             let file_path = self.source_path.join(file_id);
             unix_fs::removexattr(&file_path, name)
->>>>>>> b68d02c5
         }
 
         fn rename(
@@ -319,8 +236,6 @@
             let oldpath = self.source_path.join(parent_id).join(name);
             let newpath = self.source_path.join(newparent).join(newname);
             unix_fs::rename(&oldpath, &newpath, flags)
-<<<<<<< HEAD
-=======
         }
 
         fn rmdir(&self, _req: &RequestInfo, parent_id: PathBuf, name: &OsStr) -> FuseResult<()> {
@@ -336,7 +251,6 @@
         ) -> FuseResult<FileAttribute> {
             let file_path = self.source_path.join(file_id);
             unix_fs::setattr(&file_path, attrs)
->>>>>>> b68d02c5
         }
 
         fn setxattr(
@@ -350,19 +264,6 @@
         ) -> FuseResult<()> {
             let file_path = self.source_path.join(file_id);
             unix_fs::setxattr(&file_path, name, &value, flags, position)
-<<<<<<< HEAD
-        }
-
-        fn removexattr(
-            &self,
-            _req: &RequestInfo,
-            file_id: PathBuf,
-            name: &OsStr,
-        ) -> FuseResult<()> {
-            let file_path = self.source_path.join(file_id);
-            unix_fs::removexattr(&file_path, name)
-=======
->>>>>>> b68d02c5
         }
 
         fn symlink(
@@ -378,16 +279,7 @@
 
         fn unlink(&self, _req: &RequestInfo, parent_id: PathBuf, name: &OsStr) -> FuseResult<()> {
             let file_path = self.source_path.join(parent_id).join(name);
-<<<<<<< HEAD
-            let (mut fd, file_attr) = unix_fs::create(&file_path, mode, umask, flags)?;
-            Ok((
-                fd.take_to_file_handle()?,
-                file_attr,
-                FUSEOpenResponseFlags::empty(),
-            ))
-=======
             unix_fs::unlink(&file_path)
->>>>>>> b68d02c5
         }
     };
 }
