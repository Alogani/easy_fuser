pub use super::bsd_like_fs::*;

use super::{cstring_from_path, StatFs};
use crate::PosixError;

use std::ffi::c_void;
use libc::{self, c_char, c_int, off_t, size_t, ssize_t};

<<<<<<< HEAD
use super::{cstring_from_path, StatFs};
=======
use std::path::Path;
>>>>>>> 3c921970

pub(super) unsafe fn fallocate(fd: c_int, _mode: c_int, offset: off_t, len: off_t) -> c_int {
    libc::posix_fallocate(fd, offset, len)
}

pub(super) unsafe fn setxattr(
    path: *const c_char,
    name: *const c_char,
    value: *const c_void,
    size: size_t,
    _position: u32,
    _flags: c_int,
) -> c_int {
    libc::extattr_set_file(path, libc::EXTATTR_NAMESPACE_USER, name, value, size).try_into().unwrap()
}

pub(super) unsafe fn getxattr(
    path: *const c_char,
    name: *const c_char,
    value: *mut c_void,
    size: size_t,
) -> ssize_t {
    libc::extattr_get_file(path, libc::EXTATTR_NAMESPACE_USER, name, value, size)
}

pub(super) unsafe fn listxattr(path: *const c_char, list: *mut c_char, size: size_t) -> ssize_t {
    libc::extattr_list_file(
        path,
        libc::EXTATTR_NAMESPACE_USER,
        list as *mut c_void,
        size,
    )
}

pub(super) unsafe fn removexattr(path: *const c_char, name: *const c_char) -> c_int {
    libc::extattr_delete_file(path, libc::EXTATTR_NAMESPACE_USER, name)
}

/// Retrieves file system statistics for the specified path.
///
/// This function is equivalent to the FUSE `statfs` operation.
pub fn statfs(path: &Path) -> Result<StatFs, PosixError> {
    let c_path = cstring_from_path(path)?;
    let mut stat: libc::statfs = unsafe { std::mem::zeroed() };

    // Use statfs to get file system stats
    let result = unsafe { libc::statfs(c_path.as_ptr(), &mut stat) };
    if result != 0 {
        return Err(PosixError::last_error(format!(
            "{}: statfs failed",
            path.display()
        )));
    }

    Ok(StatFs {
        total_blocks: stat.f_blocks as u64,
        free_blocks: stat.f_bfree as u64,
        available_blocks: stat.f_bavail as u64,
        total_files: stat.f_files as u64,
        free_files: stat.f_ffree as u64,
        block_size: stat.f_bsize as u32,
        max_filename_length: stat.f_namemax as u32,
        fragment_size: stat.f_bsize as u32, // BSD doesn't have f_frsize, so we use f_bsize
    })
}<|MERGE_RESOLUTION|>--- conflicted
+++ resolved
@@ -6,11 +6,7 @@
 use std::ffi::c_void;
 use libc::{self, c_char, c_int, off_t, size_t, ssize_t};
 
-<<<<<<< HEAD
-use super::{cstring_from_path, StatFs};
-=======
 use std::path::Path;
->>>>>>> 3c921970
 
 pub(super) unsafe fn fallocate(fd: c_int, _mode: c_int, offset: off_t, len: off_t) -> c_int {
     libc::posix_fallocate(fd, offset, len)
