pub use super::bsd_like_fs::*;
use std::os::fd::*;

<<<<<<< HEAD
use super::{cstring_from_path, StatFs};
use crate::PosixError;

use libc::{self, c_char, c_int, off_t, size_t, ssize_t};
use std::ffi::c_void;

use std::path::Path;
=======
use std::ffi::c_void;

use libc::{self, c_char, c_int, size_t, ssize_t};

use super::{cstring_from_path, StatFs};
>>>>>>> 715445f3

pub(super) unsafe fn fallocate(fd: c_int, _mode: c_int, offset: off_t, len: off_t) -> c_int {
    libc::posix_fallocate(fd, offset, len)
}

pub(super) unsafe fn setxattr(
    path: *const c_char,
    name: *const c_char,
    value: *const c_void,
    _size: size_t,
    _flags: c_int,
) -> c_int {
<<<<<<< HEAD
    libc::extattr_set_file(path, libc::EXTATTR_NAMESPACE_USER, name, value, size)
        .try_into()
        .unwrap()
=======
    libc::extattr_set_file(path, libc::EXTATTR_NAMESPACE_USER, name, value, value.len())
>>>>>>> 715445f3
}

pub(super) unsafe fn getxattr(
    path: *const c_char,
    name: *const c_char,
    value: *mut c_void,
    size: size_t,
) -> ssize_t {
    libc::extattr_get_file(path, libc::EXTATTR_NAMESPACE_USER, name, value, size)
}

pub(super) unsafe fn listxattr(path: *const c_char, list: *mut c_char, size: size_t) -> ssize_t {
    libc::extattr_list_file(
        path,
        libc::EXTATTR_NAMESPACE_USER,
        list as *mut c_void,
        size,
    )
}

pub(super) unsafe fn removexattr(path: *const c_char, name: *const c_char) -> c_int {
    libc::extattr_delete_file(path, libc::EXTATTR_NAMESPACE_USER, name)
}

/// Retrieves file system statistics for the specified path.
///
/// This function is equivalent to the FUSE `statfs` operation.
pub fn statfs(path: &Path) -> Result<StatFs, PosixError> {
    let c_path = cstring_from_path(path)?;
    let mut stat: libc::statfs = unsafe { std::mem::zeroed() };

    // Use statfs to get file system stats
    let result = unsafe { libc::statfs(c_path.as_ptr(), &mut stat) };
    if result != 0 {
        return Err(PosixError::last_error(format!(
            "{}: statfs failed",
            path.display()
        )));
    }

    Ok(StatFs {
        total_blocks: stat.f_blocks as u64,
        free_blocks: stat.f_bfree as u64,
        available_blocks: stat.f_bavail as u64,
        total_files: stat.f_files as u64,
        free_files: stat.f_ffree as u64,
        block_size: stat.f_bsize as u32,
        max_filename_length: stat.f_namemax as u32,
        fragment_size: stat.f_bsize as u32, // BSD doesn't have f_frsize, so we use f_bsize
    })
}<|MERGE_RESOLUTION|>--- conflicted
+++ resolved
@@ -1,21 +1,11 @@
 pub use super::bsd_like_fs::*;
 use std::os::fd::*;
 
-<<<<<<< HEAD
-use super::{cstring_from_path, StatFs};
-use crate::PosixError;
-
-use libc::{self, c_char, c_int, off_t, size_t, ssize_t};
-use std::ffi::c_void;
-
-use std::path::Path;
-=======
 use std::ffi::c_void;
 
 use libc::{self, c_char, c_int, size_t, ssize_t};
 
 use super::{cstring_from_path, StatFs};
->>>>>>> 715445f3
 
 pub(super) unsafe fn fallocate(fd: c_int, _mode: c_int, offset: off_t, len: off_t) -> c_int {
     libc::posix_fallocate(fd, offset, len)
@@ -28,13 +18,9 @@
     _size: size_t,
     _flags: c_int,
 ) -> c_int {
-<<<<<<< HEAD
     libc::extattr_set_file(path, libc::EXTATTR_NAMESPACE_USER, name, value, size)
         .try_into()
         .unwrap()
-=======
-    libc::extattr_set_file(path, libc::EXTATTR_NAMESPACE_USER, name, value, value.len())
->>>>>>> 715445f3
 }
 
 pub(super) unsafe fn getxattr(
